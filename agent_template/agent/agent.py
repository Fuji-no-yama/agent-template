--- conflicted
+++ resolved
@@ -52,13 +52,9 @@
         history = History(content=[])
         if use_log:
             logger = get_logger(self.log_dir, file_prefix="execute_task")
-<<<<<<< HEAD
+            logger.info(f"[システムプロンプト]: {self.who_am_i}")
+            logger.info(f"[ユーザタスク]: {task}")
         history.add_system_message(content=self.who_am_i)
-=======
-            logger.info(f"[システムプロンプト]: {system_prompt}")
-            logger.info(f"[ユーザタスク]: {task}")
-        history.add_system_message(content=system_prompt)
->>>>>>> 8ea835b4
         history.add_user_message(content=task)
         return self._execute_llm_loop(history, use_log=use_log, logger=logger if use_log else None)
 
@@ -77,7 +73,7 @@
         go_to_next_step = False
         if use_log:
             logger = get_logger(self.log_dir, file_prefix="execute_complex_task")
-            logger.info(f"[システムプロンプト]: {system_prompt}")
+            logger.info(f"[システムプロンプト]: {self.who_am_i}")
             logger.info(f"[ユーザタスク]: {task}")
         with (settings.data_dir / "prompt" / "complex_task_planning.prompt").open("r", encoding="utf-8") as f:
             planning_prompt = f.read()
